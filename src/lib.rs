#![crate_id = "graphics"]
#![deny(missing_doc)]

//! A library for 2D graphics that works with multiple back-ends.
//!
//! To implement your own back-end, use the BackEnd trait.
//!
//! ## Usage
//!
//! To draw to the back-end, you need a context.
//! The context contains the information necessary to perform the drawing.
//! Unlike other graphics libraries, this library is not bound to the back-end.
//! You do not have to specify which back-end to use before doing the actual drawing.
//!
//! For example, assuming we have a back-end called `back_end`:
//!
//! ```
//! Context::new().rect(x, y, w, h).rgba(r, g, b, a).fill(&mut back_end);
//! ```
//!
//! ## Important!
//!
//! Because the context is built using borrowed pointers,
//! it is not possible to do two or more steps at a time and assign it to a variable:
//!
//! ```
//! // ERROR: Borrowed value does not live long enough
//! let rect = Context::new().rect(x, y, w, h);
//! ```
//!
//! This is because the lifetime of the first step only lives inside the expression.
//! To solve this problem, break the statement into two parts, one for each step:
//!
//! ```
//! let c = Context::new();
//! let rect = c.rect(x, y, w, h);
//! ```
//!
//! This is only the case when you are assigning the context to a variable.

extern crate std;

pub use AddColor = add_color::AddColor;
pub use AddEllipse = add_ellipse::AddEllipse;
pub use AddImage = add_image::AddImage;
pub use AddPolygon = add_polygon::AddPolygon;
pub use AddPolygons = add_polygons::AddPolygons;
pub use AddRectangle = add_rectangle::AddRectangle;
pub use AddRound = add_round::AddRound;
pub use AddRoundBorder = add_round_border::AddRoundBorder;
pub use AddTween = add_tween::AddTween;
pub use BackEnd = back_end::BackEnd;
pub use Clear = clear::Clear;
pub use ColorContext = color_context::ColorContext;
pub use Context = context::Context;
pub use Draw = draw::Draw;
pub use EllipseContext = ellipse_context::EllipseContext;
pub use EllipseColorContext = ellipse_color_context::EllipseColorContext;
pub use Fill = fill::Fill;
pub use ImageRectangleContext = image_rectangle_context::ImageRectangleContext;
pub use ImageRectangleColorContext = image_rectangle_color_context::ImageRectangleColorContext;
pub use LineContext = line_context::LineContext;
pub use PolygonContext = polygon_context::PolygonContext;
pub use PolygonColorContext = polygon_color_context::PolygonColorContext;
pub use RectangleContext = rectangle_context::RectangleContext;
pub use RectangleColorContext = rectangle_color_context::RectangleColorContext;
pub use RelativeColor = relative_color::RelativeColor;
pub use RelativeRectangle = relative_rectangle::RelativeRectangle;
pub use RelativeTransform2d = relative_transform2d::RelativeTransform2d;
pub use RoundBorderLineContext = round_border_line_context::RoundBorderLineContext;
pub use RoundBorderLineColorContext = round_border_line_color_context::RoundBorderLineColorContext;
pub use RoundRectangleContext = round_rectangle_context::RoundRectangleContext;
pub use RoundRectangleColorContext = round_rectangle_color_context::RoundRectangleColorContext;
pub use TweenContext = tween_context::TweenContext;
pub use TweenColorContext = tween_color_context::TweenColorContext;
pub use TweenPolygonsContext = tween_polygons_context::TweenPolygonsContext;
pub use TweenPolygonsColorContext = tween_polygons_color_context::TweenPolygonsColorContext;
pub use View = view::View;

mod internal;
mod context;
mod back_end;
mod relative_transform2d;
mod add_color;
mod add_ellipse;
mod add_image;
mod add_polygon;
mod add_polygons;
mod add_rectangle;
mod add_round;
mod add_round_border;
mod add_tween;
mod relative_color;
mod relative_rectangle;
mod draw;
mod fill;
mod clear;
mod color_context;
mod ellipse_context;
mod ellipse_color_context;
mod image_rectangle_context;
mod image_rectangle_color_context;
mod line_context;
mod polygon_context;
mod polygon_color_context;
mod rectangle_context;
mod rectangle_color_context;
mod round_border_line_context;
mod round_border_line_color_context;
mod round_rectangle_context;
mod round_rectangle_color_context;
mod tween_context;
mod tween_color_context;
mod tween_polygons_context;
mod tween_polygons_color_context;
mod view;
pub mod vecmath;
pub mod triangulation;
pub mod interpolation;
pub mod modular_index;

/// [red, green, blue, alpha]
pub type Color = [f32, ..4];

/// [x1, y1, x2, y2]
pub type Line = [f64, ..4];

/// [x, y, dir_x, dir_y]
pub type Ray = [f64, ..4];

<<<<<<< HEAD
/// [m00, m01, m02, m10, m11, m12]
=======
/// [radius, width]
pub type RoundBorder = [f64, ..2];

/// [m00, m01, m02, m10, m11, m12]  
>>>>>>> c47249af
///
/// The first 3 numbers transforms `x`,
/// the last 3 numbers transforms `y`:
///
/// ```
/// tx = m00 * x + m01 * y + m02;
/// ty = m10 * x + m11 * y + m12;
/// ```
pub type Matrix2d = [f64, ..6];

/// [x, y, w, h]
pub type PixelRectangle = [u32, ..4];

/// [x, y, w, h]
pub type Rectangle = [f64, ..4];

/// [x1, y1, x2, y2, x3, y3]
pub type Triangle = [f64, ..6];

/// [x, y]
pub type Vec2d = [f64, ..2];

/// A structure that might contain a value or a borrowed value.
/// This is to used as building block to create data structure
/// that is partially based on an existing structure.
pub enum Field<'a, T> {
    /// Contains a value.
    Value(T),
    /// Contains a borrowed pointer.
    Borrowed(&'a T),
}

impl<'a, T> Field<'a, T> {
    /// Gets a read only value.
    #[inline(always)]
    pub fn get(&'a self) -> &'a T {
        match *self {
            Value(ref val) => val,
            Borrowed(rval) => rval,
        }
    }
}

/// Represents an image.
///
/// Images are often packed together in sprite sheets.
/// For this reason it refers to a rectangle within a texture.
///
/// The texture is a unique identifier recognized by the back-end.
/// An image contains the size of a texture to be able to
/// compute normalized coordinates.
///
/// There is no garbage collection of textures,
/// this responsibility is given to the back-end.
pub struct Image {
    /// A unique identifier of the texture, recognizable by back-end.
    pub texture_id: uint,
    /// The pixel width of the texture.
    pub texture_width: u32,
    /// The pixel height of the texture.
    pub texture_height: u32,
    /// The source rectangle in the texture.
    pub source_rect: PixelRectangle,
}
<|MERGE_RESOLUTION|>--- conflicted
+++ resolved
@@ -128,14 +128,10 @@
 /// [x, y, dir_x, dir_y]
 pub type Ray = [f64, ..4];
 
-<<<<<<< HEAD
-/// [m00, m01, m02, m10, m11, m12]
-=======
 /// [radius, width]
 pub type RoundBorder = [f64, ..2];
 
-/// [m00, m01, m02, m10, m11, m12]  
->>>>>>> c47249af
+/// [m00, m01, m02, m10, m11, m12]
 ///
 /// The first 3 numbers transforms `x`,
 /// the last 3 numbers transforms `y`:
